<<<<<<< HEAD
> **NOTICE (Jan 2018): Upgrade to Kite Connect 3.0**
> This repository is being phased and will be replaced soon by Kite Connect v3. Use the [kite3](https://github.com/zerodhatech/phpkiteconnect/tree/kite3) branch instead. Read the [announcement](https://kite.trade/forum/discussion/2998/upgrade-to-kite-connect-3-0) on the forum.

# The Kite Connect API PHP client
=======
# The Kite Connect API PHP client - v3
>>>>>>> e2b8ee8a
The official PHP client for communicating with the [Kite Connect API](https://kite.trade).

Kite Connect is a set of REST-like APIs that expose many capabilities required to build a complete investment and trading platform. Execute orders in real time, manage user portfolio and more, with the simple HTTP API collection.

[Zerodha Technology](http://zerodha.com) (c) 2018. Licensed under the MIT License.

## Documentation
- [PHP client documentation](https://kite.trade/docs/phpkiteconnect/v3)
- [Kite Connect HTTP API documentation](https://kite.trade/docs/connect/v3)

## Installing
Download `kiteconnect.php` and `include()` it in your application.

## Usage
```php
<?php
	include dirname(__FILE__)."/kiteconnect.php";

	// Initialise.
	$kite = new KiteConnect("your_api_key");

	// Assuming you have obtained the `request_token`
	// after the auth flow redirect by redirecting the
	// user to $kite->login_url()
	try {
		$user = $kite->generateSession("request_token_obtained", "your_api_secret");

		echo "Authentication successful. \n";
		print_r($user);

		$kite->setAccessToken($user->access_token);
	} catch(Exception $e) {
		echo "Authentication failed: ".$e->getMessage();
		throw $e;
	}

	echo $user->user_id." has logged in";

	// Get the list of positions.
	echo "Positions: \n";
	print_r($kite->getPositions());

	// Place order.
	$order_id = $kite->placeOrder("regular", [
		"tradingsymbol" => "INFY",
		"exchange" => "NSE",
		"quantity" => 1,
		"transaction_type" => "BUY",
		"order_type" => "MARKET",
		"product" => "NRML"
	])["order_id"];

	echo "Order id is ".$order_id;
?>
```

<<<<<<< HEAD
Refer to the [PHP client documentation](https://kite.trade/docs/phpkiteconnect/) for the complete list of supported methods.

=======
Refer to the [PHP client documentation](https://kite.trade/docs/phpkiteconnect/v3) for the complete list of supported methods.
>>>>>>> e2b8ee8a

## Changelog
[Check CHANGELOG.md](CHANGELOG.md)
<|MERGE_RESOLUTION|>--- conflicted
+++ resolved
@@ -1,11 +1,4 @@
-<<<<<<< HEAD
-> **NOTICE (Jan 2018): Upgrade to Kite Connect 3.0**
-> This repository is being phased and will be replaced soon by Kite Connect v3. Use the [kite3](https://github.com/zerodhatech/phpkiteconnect/tree/kite3) branch instead. Read the [announcement](https://kite.trade/forum/discussion/2998/upgrade-to-kite-connect-3-0) on the forum.
-
-# The Kite Connect API PHP client
-=======
 # The Kite Connect API PHP client - v3
->>>>>>> e2b8ee8a
 The official PHP client for communicating with the [Kite Connect API](https://kite.trade).
 
 Kite Connect is a set of REST-like APIs that expose many capabilities required to build a complete investment and trading platform. Execute orders in real time, manage user portfolio and more, with the simple HTTP API collection.
@@ -62,12 +55,7 @@
 ?>
 ```
 
-<<<<<<< HEAD
-Refer to the [PHP client documentation](https://kite.trade/docs/phpkiteconnect/) for the complete list of supported methods.
-
-=======
 Refer to the [PHP client documentation](https://kite.trade/docs/phpkiteconnect/v3) for the complete list of supported methods.
->>>>>>> e2b8ee8a
 
 ## Changelog
 [Check CHANGELOG.md](CHANGELOG.md)
